---
repos:
  - repo: https://github.com/astral-sh/ruff-pre-commit
<<<<<<< HEAD
    rev: v0.4.2
=======
    rev: v0.4.1
>>>>>>> d98c7820
    hooks:
      - id: ruff
        args:
          - --fix
  - repo: https://github.com/codespell-project/codespell
    rev: v2.2.6
    hooks:
      - id: codespell
        args:
          - --ignore-words-list=hass
          - --skip="./.*,*.csv,*.json"
          - --quiet-level=2
        exclude_types: [csv, json]
  - repo: https://github.com/pre-commit/pre-commit-hooks
    rev: v4.6.0
    hooks:
      - id: check-executables-have-shebangs
        stages: [manual]
      - id: check-json
        exclude: (.vscode|.devcontainer)
  - repo: https://github.com/adrienverge/yamllint.git
    rev: v1.35.1
    hooks:
      - id: yamllint
        exclude: (.github|.vscode|.devcontainer)
  - repo: https://github.com/pre-commit/mirrors-prettier
    rev: v4.0.0-alpha.8
    hooks:
      - id: prettier
  - repo: https://github.com/cdce8p/python-typing-update
    rev: v0.6.0
    hooks:
      # Run `python-typing-update` hook manually from time to time
      # to update python typing syntax.
      # Will require manual work, before submitting changes!
      # pre-commit run --hook-stage manual python-typing-update --all-files
      - id: python-typing-update
        stages: [manual]
        args:
          - --py311-plus
          - --force
          - --keep-updates
        files: ^custom_components/.+\.py$<|MERGE_RESOLUTION|>--- conflicted
+++ resolved
@@ -1,11 +1,7 @@
 ---
 repos:
   - repo: https://github.com/astral-sh/ruff-pre-commit
-<<<<<<< HEAD
     rev: v0.4.2
-=======
-    rev: v0.4.1
->>>>>>> d98c7820
     hooks:
       - id: ruff
         args:
